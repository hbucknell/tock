#![crate_name = "platform"]
#![crate_type = "rlib"]
#![no_std]
#![feature(const_fn)]

extern crate common;
extern crate drivers;
extern crate hil;
extern crate sam4l;

use hil::Controller;
use hil::timer::*;

// Uncomment each module to test with respective commented out code block in
// `init`
//
//mod gpio_dummy;
//mod spi_dummy;

pub struct Firestorm {
    chip: sam4l::chip::Sam4l,
    console: &'static drivers::console::Console<'static, sam4l::usart::USART>,
    gpio: drivers::gpio::GPIO<[&'static hil::gpio::GPIOPin; 14]>,
    tmp006: &'static drivers::tmp006::TMP006<'static, sam4l::i2c::I2CDevice>,
    spi: &'static drivers::spi::Spi<'static, sam4l::spi_dma::Spi>,
}

impl Firestorm {
    pub unsafe fn service_pending_interrupts(&mut self) {
        self.chip.service_pending_interrupts()
    }

    pub unsafe fn has_pending_interrupts(&mut self) -> bool {
        self.chip.has_pending_interrupts()
    }

    #[inline(never)]
    pub fn with_driver<F, R>(&mut self, driver_num: usize, f: F) -> R where
            F: FnOnce(Option<&hil::Driver>) -> R {

        match driver_num {
            0 => f(Some(self.console)),
            1 => f(Some(&self.gpio)),
            2 => f(Some(self.tmp006)),
            3 => f(Some(self.spi)),
            _ => f(None)
        }
    }
}

pub unsafe fn init<'a>() -> &'a mut Firestorm {
    use core::mem;

    static mut FIRESTORM_BUF : [u8; 1024] = [0; 1024];
    static mut CONSOLE_BUF : [u8; 1024] = [0; 1024];
    static mut TIMER_BUF : [u8; 1024] = [0; 1024];
    static mut MUX_ALARM_BUF : [u8; 256] = [0; 256];
    static mut VIRT_ALARM_BUF : [u8; 256] = [0; 256];
    static mut TMP006_BUF : [u8; 1028] = [0; 1028];
    static mut SPI_BUF: [u8; 512] = [0; 512];

    /* TODO(alevy): replace above line with this. Currently, over allocating to make development
     * easier, but should be obviated when `size_of` at compile time hits.
    static mut FIRESTORM_BUF : [u8; 192] = [0; 192];
    // Just test that FIRESTORM_BUF is correct size
    // (will throw compiler error if too large or small)
    let _ : Firestorm = mem::transmute(FIRESTORM_BUF);
    let _ : Firestorm = mem::transmute(CONSOLE_BUF);
    */

    let ast = &sam4l::ast::AST;
    ast.select_clock(sam4l::ast::Clock::ClockRCSys);
    ast.set_prescalar(0);
    ast.clear_alarm();

    let console : &mut drivers::console::Console<sam4l::usart::USART> = mem::transmute(&mut CONSOLE_BUF);
<<<<<<< HEAD
    *console = drivers::console::Console::new(&mut sam4l::usart::USART3);
    sam4l::usart::USART3.set_client(&*console);
=======
    *console = drivers::console::Console::new(&sam4l::usart::USART3);
>>>>>>> b811a606

    let mut mux_alarm : &mut MuxAlarm<'static, sam4l::ast::Ast> = mem::transmute(&mut MUX_ALARM_BUF);
    *mux_alarm = MuxAlarm::new(ast);
    ast.configure(mux_alarm);

    let mut virtual_alarm : &mut VirtualMuxAlarm<'static, sam4l::ast::Ast> = mem::transmute(&mut VIRT_ALARM_BUF);
    *virtual_alarm = VirtualMuxAlarm::new(mux_alarm);
    let mut timer : &mut SingleTimer<'static, VirtualMuxAlarm<'static, sam4l::ast::Ast>> = mem::transmute(&mut TIMER_BUF);
    *timer = SingleTimer::new(virtual_alarm);
    virtual_alarm.set_client(timer);

    let tmp006 : &mut drivers::tmp006::TMP006<'static, sam4l::i2c::I2CDevice> = mem::transmute(&mut TMP006_BUF);
    *tmp006 = drivers::tmp006::TMP006::new(&sam4l::i2c::I2C2, timer);

    timer.set_client(tmp006);

    let spi : &mut drivers::spi::Spi<sam4l::spi_dma::Spi> = mem::transmute(&mut SPI_BUF); 
    {
      *spi = drivers::spi::Spi::new(&mut sam4l::spi_dma::SPI);
      sam4l::spi_dma::SPI.init(spi as &hil::spi_master::SpiCallback);
      sam4l::spi_dma::SPI.enable();
    }


    let firestorm : &'static mut Firestorm = mem::transmute(&mut FIRESTORM_BUF);
    *firestorm = Firestorm {
        chip: sam4l::chip::Sam4l::new(),
        console: &*console,
        gpio: drivers::gpio::GPIO::new(
<<<<<<< HEAD
            [ &mut sam4l::gpio::PC[10], &mut sam4l::gpio::PC[19]
            , &mut sam4l::gpio::PC[13], &mut sam4l::gpio::PA[9]
            , &mut sam4l::gpio::PA[17], &mut sam4l::gpio::PC[20]
            , &mut sam4l::gpio::PA[19], &mut sam4l::gpio::PA[14]
            , &mut sam4l::gpio::PA[16], &mut sam4l::gpio::PA[13]
            , &mut sam4l::gpio::PA[11], &mut sam4l::gpio::PA[10]
            , &mut sam4l::gpio::PA[12], &mut sam4l::gpio::PC[09]]),
        tmp006: &*tmp006,
        spi: &*spi,
=======
            [ &sam4l::gpio::PC[10], &sam4l::gpio::PC[19]
            , &sam4l::gpio::PC[13], &sam4l::gpio::PA[9]
            , &sam4l::gpio::PA[17], &sam4l::gpio::PC[20]
            , &sam4l::gpio::PA[19], &sam4l::gpio::PA[14]
            , &sam4l::gpio::PA[16], &sam4l::gpio::PA[13]
            , &sam4l::gpio::PA[11], &sam4l::gpio::PA[10]
            , &sam4l::gpio::PA[12], &sam4l::gpio::PC[09]]),
        tmp006: &*tmp006
>>>>>>> b811a606
    };

    sam4l::usart::USART3.configure(sam4l::usart::USARTParams {
        //client: &console,
        baud_rate: 115200,
        data_bits: 8,
        parity: hil::uart::Parity::None
    });

    sam4l::gpio::PB[09].configure(Some(sam4l::gpio::PeripheralFunction::A));
    sam4l::gpio::PB[10].configure(Some(sam4l::gpio::PeripheralFunction::A));

    sam4l::gpio::PA[21].configure(Some(sam4l::gpio::PeripheralFunction::E));
    sam4l::gpio::PA[22].configure(Some(sam4l::gpio::PeripheralFunction::E));

    // Configure SPI pins: CLK, MISO, MOSI, CS3
    sam4l::gpio::PC[ 6].configure(Some(sam4l::gpio::PeripheralFunction::A));
    sam4l::gpio::PC[ 4].configure(Some(sam4l::gpio::PeripheralFunction::A));
    sam4l::gpio::PC[ 5].configure(Some(sam4l::gpio::PeripheralFunction::A));
    sam4l::gpio::PC[ 1].configure(Some(sam4l::gpio::PeripheralFunction::A));

    // Uncommenting the following line will cause the device to write
    // [8, 7, 6, 5, 4, 3, 2, 1] once over the SPI then echo the 8 bytes read
    // from the slave continuously.
    //spi_dummy::spi_dummy_test();

    // Uncommenting the following line will toggle the LED whenever the value of
    // Firestorm's pin 8 changes value (e.g., connect a push button to pin 8 and
    // press toggle it).
    //gpio_dummy::gpio_dummy_test();

    firestorm.console.initialize();

    firestorm
}
<|MERGE_RESOLUTION|>--- conflicted
+++ resolved
@@ -10,19 +10,28 @@
 
 use hil::Controller;
 use hil::timer::*;
+use hil::spi_master::SpiMaster;
 
 // Uncomment each module to test with respective commented out code block in
 // `init`
 //
 //mod gpio_dummy;
 //mod spi_dummy;
+#[allow(unused_variables,dead_code)]
+pub struct DummyCB {
+    val: u8
+}
+ 
+pub static mut FLOP: bool = false;
+pub static mut buf1: [u8; 8] = [0, 0, 0, 0, 0, 0, 0, 0];
+pub static mut buf2: [u8; 8] = [7, 6, 5, 4, 3, 2, 1, 0];
 
 pub struct Firestorm {
     chip: sam4l::chip::Sam4l,
     console: &'static drivers::console::Console<'static, sam4l::usart::USART>,
     gpio: drivers::gpio::GPIO<[&'static hil::gpio::GPIOPin; 14]>,
     tmp006: &'static drivers::tmp006::TMP006<'static, sam4l::i2c::I2CDevice>,
-    spi: &'static drivers::spi::Spi<'static, sam4l::spi_dma::Spi>,
+    spi: &'static drivers::spi::Spi<'static, sam4l::spi::Spi>,
 }
 
 impl Firestorm {
@@ -74,12 +83,7 @@
     ast.clear_alarm();
 
     let console : &mut drivers::console::Console<sam4l::usart::USART> = mem::transmute(&mut CONSOLE_BUF);
-<<<<<<< HEAD
-    *console = drivers::console::Console::new(&mut sam4l::usart::USART3);
-    sam4l::usart::USART3.set_client(&*console);
-=======
     *console = drivers::console::Console::new(&sam4l::usart::USART3);
->>>>>>> b811a606
 
     let mut mux_alarm : &mut MuxAlarm<'static, sam4l::ast::Ast> = mem::transmute(&mut MUX_ALARM_BUF);
     *mux_alarm = MuxAlarm::new(ast);
@@ -96,11 +100,12 @@
 
     timer.set_client(tmp006);
 
-    let spi : &mut drivers::spi::Spi<sam4l::spi_dma::Spi> = mem::transmute(&mut SPI_BUF); 
+    // pm::enable_clock(pm::Clock::PBA(pm::PBAClock::SPI)); 
+    let spi : &mut drivers::spi::Spi<sam4l::spi::Spi> = mem::transmute(&mut SPI_BUF); 
     {
-      *spi = drivers::spi::Spi::new(&mut sam4l::spi_dma::SPI);
-      sam4l::spi_dma::SPI.init(spi as &hil::spi_master::SpiCallback);
-      sam4l::spi_dma::SPI.enable();
+      *spi = drivers::spi::Spi::new(&mut sam4l::spi::SPI);
+      sam4l::spi::SPI.init(spi as &hil::spi_master::SpiCallback);
+      sam4l::spi::SPI.enable();
     }
 
 
@@ -109,17 +114,6 @@
         chip: sam4l::chip::Sam4l::new(),
         console: &*console,
         gpio: drivers::gpio::GPIO::new(
-<<<<<<< HEAD
-            [ &mut sam4l::gpio::PC[10], &mut sam4l::gpio::PC[19]
-            , &mut sam4l::gpio::PC[13], &mut sam4l::gpio::PA[9]
-            , &mut sam4l::gpio::PA[17], &mut sam4l::gpio::PC[20]
-            , &mut sam4l::gpio::PA[19], &mut sam4l::gpio::PA[14]
-            , &mut sam4l::gpio::PA[16], &mut sam4l::gpio::PA[13]
-            , &mut sam4l::gpio::PA[11], &mut sam4l::gpio::PA[10]
-            , &mut sam4l::gpio::PA[12], &mut sam4l::gpio::PC[09]]),
-        tmp006: &*tmp006,
-        spi: &*spi,
-=======
             [ &sam4l::gpio::PC[10], &sam4l::gpio::PC[19]
             , &sam4l::gpio::PC[13], &sam4l::gpio::PA[9]
             , &sam4l::gpio::PA[17], &sam4l::gpio::PC[20]
@@ -127,8 +121,8 @@
             , &sam4l::gpio::PA[16], &sam4l::gpio::PA[13]
             , &sam4l::gpio::PA[11], &sam4l::gpio::PA[10]
             , &sam4l::gpio::PA[12], &sam4l::gpio::PC[09]]),
-        tmp006: &*tmp006
->>>>>>> b811a606
+        tmp006: &*tmp006,
+        spi: &*spi,
     };
 
     sam4l::usart::USART3.configure(sam4l::usart::USARTParams {
