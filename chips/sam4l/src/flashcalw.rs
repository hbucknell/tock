--- conflicted
+++ resolved
@@ -1,6 +1,5 @@
 //! Implementation of the SAM4L flash controller.
 //!
-<<<<<<< HEAD
 //! This implementation of the flash controller for at sam4l flash
 //! controller uses interrupts to handle main tasks of a flash --
 //! write, reads, and erases.  If modifying this file, you should
@@ -11,42 +10,22 @@
 //! Although the datasheet says that when the FRDY interrupt is on, an
 //! interrupt will be generated after a command is complete, it
 //! doesn't appear to occur for some commands.
-=======
-//! This implementation of the flash controller for the SAM4L uses interrupts to
-//! handle main tasks of a flash -- write, reads, and erases. If modifying this
-//! file, you should check whether the flash commands (issued via issue_command)
-//! generates an interrupt and design a higher level function based off of that.
-//!
-//! Although the datasheet says that when the FRDY interrupt is on, an interrupt
-//! will be generated after a command is complete, it doesn't appear to occur
-//! for some commands.
->>>>>>> f165ad9b
 //!
 //! A clean interface for reading from flash, writing pages and
 //! erasing pages is defined below and should be used to handle the
 //! complexity of these tasks.
 //!
-<<<<<<< HEAD
-//! The driver should be configure()'d before use, and a Client should
-//! be set to enable a callback after a command is completed.
-=======
-//! The driver should be `configure()`'d before use, and a Client should be set
-//! to enable a callback after a command is completed.
->>>>>>> f165ad9b
+//! The driver should be `configure()`'d before use, and a Client
+//! should be set to enable a callback after a command is completed.
 //!
 //! Almost all of the flash controller functionality is implemented
 //! (except for general purpose fuse bits, and more granular control
 //! of the cache).
 //!
-<<<<<<< HEAD
 //! Author:  Kevin Baichoo <kbaichoo@cs.stanford.edu>
 //! Author:  Philip Levis <pal@cs.stanford.edu>
 //! Date: June 9, 2017
 //!
-=======
-//! - Author:  Kevin Baichoo <kbaichoo@cs.stanford.edu>
-//! - Date: July 27, 2016
->>>>>>> f165ad9b
 
 use core::cell::Cell;
 use core::mem;
@@ -58,7 +37,6 @@
 use nvic;
 use pm;
 
-<<<<<<< HEAD
 // Struct of the FLASHCALW registers. Section 14.10 of the datasheet
 const FLASHCALW_BASE_ADDRS: usize = 0x400A0000;
 #[repr(C, packed)]
@@ -78,9 +56,6 @@
 //  the flash. They start at offset 0x400 from FLASHCALW registers
 //  (Section 7 of the datasheet).
 const PICOCACHE_OFFSET: usize = 0x400;
-=======
-/// These are the registers of the PicoCache -- a cache dedicated to the flash.
->>>>>>> f165ad9b
 #[allow(dead_code)]
 struct PicoCacheRegisters {
     _reserved_1: [u8; 8],
@@ -97,28 +72,6 @@
     version: VolatileCell<u32>,
 }
 
-<<<<<<< HEAD
-=======
-/// Section 7 (the memory diagram) says the register starts at `0x400A0400`.
-const PICOCACHE_OFFSET: usize = 0x400;
-
-
-/// Struct of the FLASHCALW registers. Section 14.10 of the datasheet.
-#[repr(C, packed)]
-#[allow(dead_code)]
-struct Registers {
-    control: VolatileCell<u32>,
-    command: VolatileCell<u32>,
-    status: VolatileCell<u32>,
-    parameter: VolatileCell<u32>,
-    version: VolatileCell<u32>,
-    general_purpose_fuse_register_hi: VolatileCell<u32>,
-    general_purpose_fuse_register_lo: VolatileCell<u32>,
-}
-
-const FLASHCALW_BASE_ADDRS: usize = 0x400A0000;
-
->>>>>>> f165ad9b
 #[allow(dead_code)]
 enum RegKey {
     CONTROL,
@@ -130,20 +83,6 @@
     GPFRLO,
 }
 
-<<<<<<< HEAD
-/// Error codes are used to inform the Client if the command completed
-/// successfully or whether there was an error and what type of error
-/// it was.
-pub enum Error {
-    CommandComplete, // Command Complete
-    LockE, // Lock Error (i.e. tried writing to locked page)
-    ProgE, // Program Error (i.e. incorrectly issued flash commands
-    LockProgE, // Lock and Program Error
-    ECC, // Error Correcting Code Error
-}
-
-=======
->>>>>>> f165ad9b
 /// High level commands to issue to the flash. Usually to track the state of
 /// a command especially if it's multiple FlashCMDs.
 ///
@@ -163,17 +102,9 @@
     None,
 }
 
-<<<<<<< HEAD
-
-
 /// There are 18 recognized commands for the flash. These are
-/// 'bare-bones' commands and values that are written to the Flash's
+/// "bare-bones" commands and values that are written to the Flash's
 /// command register to inform the flash what to do. Table 14-5.
-=======
-/// There are 18 recognized commands for the flash. These are "bare-bones"
-/// commands and values that are written to the Flash's command register to
-/// inform the flash what to do. Table 14-5.
->>>>>>> f165ad9b
 #[derive(Clone, Copy, PartialEq)]
 pub enum FlashCMD {
     NOP,
@@ -268,7 +199,7 @@
     pb_clock: pm::Clock,
     error_status: Cell<u32>,
     ready: Cell<bool>,
-    client: Cell<Option<&'static hil::flash::Client<FLASHCALW>>>,
+    client: Cell<Option<&'static hil::flash::Client<FlashCalw>>>,
     current_state: Cell<FlashState>,
     current_command: Cell<Command>,
     buffer: TakeCell<'static, Sam4lPage>,
@@ -304,17 +235,7 @@
     ($w:expr) => (0x1u32 << $w);
 }
 
-<<<<<<< HEAD
-/// Trait for a client of the flash controller.
-pub trait Client {
-    //  Called upon a completed call
-    fn command_complete(&self, err: Error);
-}
-
 impl FlashCalw {
-=======
-impl FLASHCALW {
->>>>>>> f165ad9b
     const fn new(base_addr: usize,
                  ahb_clk: pm::HSBClock,
                  hramc1_clk: pm::HSBClock,
@@ -414,19 +335,12 @@
                         self.flashcalw_erase_page(page, true);
                     }
                     FlashState::Erasing => {
-<<<<<<< HEAD
                         //  Write page buffer isn't really a command,
                         //  and clear page buffer dosn't trigger an
                         //  interrupt thus I'm combining these with an
                         //  actual command, write_page, which
                         //  generates and interrupt and saves the
                         //  page.
-=======
-                        //  Write page buffer isn't really a command, and
-                        //  clear page buffer doesn't trigger an interrupt thus
-                        //  I'm combining these with an actual command, write_page,
-                        //  which generates and interrupt and saves the page.
->>>>>>> f165ad9b
                         self.clear_page_buffer();
                         self.write_to_page_buffer(page as usize * self.get_page_size() as usize);
 
@@ -866,27 +780,6 @@
         let cleared_double_word: [u8; 8] = [255; 8];
         let clr_ptr: *const u8 = &cleared_double_word[0] as *const u8;
 
-<<<<<<< HEAD
-        //  borrow the page buffer from the take cell
-        let buffer = self.page_buffer.take().unwrap();
-
-        unsafe {
-            use core::ptr;
-
-            let mut start_buffer: *const u8 = &buffer[0] as *const u8;
-            let mut data_transfered: u32 = 0;
-            let page_size = self.get_page_size();
-            while data_transfered < page_size {
-
-                // errata copy..
-                ptr::copy(clr_ptr, page_buffer, 8);
-
-                // real copy
-                ptr::copy(start_buffer, page_buffer, 8);
-                page_buffer = page_buffer.offset(8);
-                start_buffer = start_buffer.offset(8);
-                data_transfered += 8;
-=======
         self.buffer.map(|buffer| {
             unsafe {
                 use core::ptr;
@@ -903,7 +796,6 @@
                     start_buffer = start_buffer.offset(8);
                     data_transfered += 8;
                 }
->>>>>>> f165ad9b
             }
         });
     }
@@ -937,15 +829,8 @@
 }
 
 // Implementation of high level calls using the low-lv functions.
-<<<<<<< HEAD
 impl FlashCalw {
-    pub fn set_client(&self, client: &'static Client) {
-        self.client.set(Some(client));
-    }
-
-=======
-impl FLASHCALW {
->>>>>>> f165ad9b
+
     pub fn configure(&mut self) {
         // Enable all clocks (if they aren't on already...).
         unsafe {
@@ -1065,7 +950,7 @@
     }
 }
 
-impl hil::flash::Flash for FLASHCALW {
+impl hil::flash::Flash for FlashCalw {
     type Page = Sam4lPage;
 
     fn set_client(&self, client: &'static hil::flash::Client<Self>) {
